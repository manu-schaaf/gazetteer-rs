--- conflicted
+++ resolved
@@ -11,11 +11,10 @@
 linecount = "0.1.0"
 ngrams = "1.0.1"
 rayon = "1.5.3"
+rocket = "0.5.0-rc.2"
 symspell = { git = "https://github.com/m-stoeckel/symspell/" }
-<<<<<<< HEAD
 tokenizers = "0.11.3"
-=======
-glob = "0.3.0"
+
 toml = "0.5.9"
 
 [dependencies.rocket]
@@ -31,5 +30,4 @@
 
 [[bin]]
 name = "gazetteer"
-required-features = ["server"]
->>>>>>> 62a8ffef
+required-features = ["server"]