use std::collections::{HashMap, HashSet};
use std::collections::vec_deque::VecDeque;
use std::fmt::{Display, Formatter};
use std::hash::{Hash, Hasher};

use indicatif::{ProgressBar, ProgressStyle};
use itertools::Itertools;
use ngrams::Ngram;
use rayon::prelude::*;
#[cfg(feature = "server")]
<<<<<<< HEAD
use rocket::FromFormField;
use rocket::http::ext::IntoCollection;
#[cfg(feature = "server")]
use rocket::serde::{Deserialize, Serialize};

use crate::util::{get_deletes, get_files, get_spinner, parse_files, split_with_indices};
=======
use rocket::form::FromFormField;
#[cfg(feature = "server")]
use rocket::serde::{Deserialize, Serialize};

use crate::util::{get_files, parse_files, Tokenizer};
>>>>>>> 6e485e7a

#[cfg_attr(feature = "server", derive(FromFormField, Serialize, Deserialize))]
#[cfg_attr(feature = "server", serde(crate = "rocket::serde"))]
#[derive(Debug)]
pub enum ResultSelection {
    All,
    Last,
    Longest,
}

#[cfg_attr(feature = "server", derive(Serialize, Deserialize))]
#[cfg_attr(feature = "server", serde(crate = "rocket::serde"))]
#[derive(Debug, Clone, Eq, PartialEq)]
pub enum MatchType {
    None,
    Full,
<<<<<<< HEAD
    Corrected,
=======
>>>>>>> 6e485e7a
    Abbreviated,
    NGram,
}

impl Display for MatchType {
    fn fmt(&self, f: &mut Formatter<'_>) -> std::fmt::Result {
        match self {
            MatchType::None => { write!(f, "None") }
            MatchType::Full => { write!(f, "Full") }
<<<<<<< HEAD
            MatchType::Corrected => { write!(f, "Corrected") }
=======
>>>>>>> 6e485e7a
            MatchType::Abbreviated => { write!(f, "Abbreviated") }
            MatchType::NGram => { write!(f, "NGram") }
        }
    }
}

#[cfg_attr(feature = "server", derive(Serialize, Deserialize))]
#[cfg_attr(feature = "server", serde(crate = "rocket::serde"))]
#[derive(Debug, Clone, Eq, PartialEq)]
pub struct Match {
    match_type: MatchType,
    match_string: String,
    match_uri: String,
}

impl Hash for Match {
    fn hash<H: Hasher>(&self, state: &mut H) {
        self.match_uri.hash(state);
    }
}

impl Display for Match {
    fn fmt(&self, f: &mut Formatter<'_>) -> std::fmt::Result {
        write! {f, "{} Match: {} -> {}", self.match_type, self.match_string, self.match_uri}
    }
}

impl Match {
    fn none() -> Self {
        Self {
            match_type: MatchType::None,
            match_string: String::new(),
            match_uri: String::new(),
        }
    }

    fn full(
        match_string: String,
        match_uri: String,
    ) -> Self {
        Match {
            match_type: MatchType::Full,
            match_string,
            match_uri,
        }
    }
}


pub trait SearchTree: Sync + Send {
    fn default() -> Self
        where Self: Sized;

<<<<<<< HEAD
    fn load(&mut self, root_path: &str, generate_ngrams: bool, generate_abbrv: bool, max_deletes: usize, filter_list: Option<&Vec<String>>) {
=======
    fn tokenize(&self, input: &str) -> Result<(Vec<String>, Vec<(usize, usize)>), String>;

    fn tokenize_batch(&self, input: &[String]) -> Result<Vec<(Vec<String>, Vec<(usize, usize)>)>, String>;

    fn load(&mut self, root_path: &str, generate_ngrams: bool, generate_abbrv: bool, filter_list: Option<&Vec<String>>) {
>>>>>>> 6e485e7a
        let files: Vec<String> = get_files(root_path);
        println!("Found {} files to read", files.len());

        let pb = ProgressBar::new(files.len() as u64);
        pb.set_style(ProgressStyle::with_template(
            "Loading Input Files {bar:40} {pos}/{len} {msg}"
        ).unwrap());
        let lines = parse_files(files, Option::from(&pb), filter_list);

        let (taxa, _, _): (Vec<String>, Vec<String>, Vec<MatchType>) = lines.clone().into_iter().multiunzip();
        let segmented: Vec<(Vec<String>, Vec<(usize, usize)>)> = self.tokenize_batch(taxa.as_slice()).unwrap();
        let entries = segmented.into_iter().zip(lines.into_iter())
            .map(|(segments, (taxon, uri, match_type))| (segments.0, taxon.clone(), uri.clone(), match_type.clone()))
            .collect::<Vec<(Vec<String>, String, String, MatchType)>>();

        let pb = ProgressBar::new(entries.len() as u64);
        pb.set_style(ProgressStyle::with_template(
            "Loading Entries {bar:40} {pos}/{len} {msg}"
        ).unwrap());
        self.load_entries(entries.clone(), Some(&pb));
        pb.finish_with_message("Done");

        if generate_ngrams {
            let ngrams = Self::generate_ngrams(&entries);

            let pb = ProgressBar::new(entries.len() as u64);
            pb.set_style(ProgressStyle::with_template(
                "Loading n-Grams {bar:40} {pos}/{len} {msg}"
            ).unwrap());
<<<<<<< HEAD
            self.load_lines(ngrams, max_deletes, Some(&pb));
=======
            self.load_entries(ngrams, Some(&pb));
>>>>>>> 6e485e7a
            pb.finish_with_message("Done");
        }

        if generate_abbrv {
            let abbreviations = Self::generate_abbreviations(&entries);

            let pb = ProgressBar::new(entries.len() as u64);
            pb.set_style(ProgressStyle::with_template(
                "Loading Abbreviations {bar:40} {pos}/{len} {msg}"
            ).unwrap());
<<<<<<< HEAD
            self.load_lines(abbreviations, max_deletes, Some(&pb));
            pb.finish_with_message("Done");
        }

        let pb = ProgressBar::new(lines.len() as u64);
        pb.set_style(ProgressStyle::with_template(
            "Loading lines {bar:40} {pos}/{len} {msg}"
        ).unwrap());
        self.load_lines(lines.into_iter().map(|line| (line.0, line.1, MatchType::Full)).collect(), max_deletes, Some(&pb));
        pb.finish_with_message("Done");
    }

    fn generate_ngrams(lines: &Vec<(String, String, MatchType)>) -> Vec<(String, String, MatchType)> {
        let filtered = lines.par_iter()
            .filter(|(taxon_name, _, _)| split_with_indices(&taxon_name).0.len() > 2)
            .collect::<Vec<&(String, String, MatchType)>>();
=======
            self.load_entries(abbreviations, Some(&pb));
            pb.finish_with_message("Done");
        }
    }

    fn generate_ngrams(lines: &Vec<(Vec<String>, String, String, MatchType)>) -> Vec<(Vec<String>, String, String, MatchType)> {
        let filtered = lines.par_iter()
            .filter(|(segments, _, _, _)| segments.len() > 2)
            .collect::<Vec<_>>();
>>>>>>> 6e485e7a

        let pb = ProgressBar::new(filtered.len() as u64);
        pb.set_style(ProgressStyle::with_template(
            "Generating N-Grams {bar:40} {pos}/{len} {msg}"
        ).unwrap());

<<<<<<< HEAD
        let mut ngrams = filtered.par_iter()
            .map(|(taxon_name, uri, _)| {
=======
        let ngrams = filtered.par_iter()
            .map(|(segments, taxon_name, uri, _)| {
>>>>>>> 6e485e7a
                let mut result = Vec::new();
                let ngrams = segments.clone().into_iter()
                    .ngrams(2)
                    .pad()
                    .collect::<Vec<Vec<String>>>();
                for ngram in ngrams {
                    // Check whether any part is an abbreviation
                    if ngram.iter().all(|el| el.len() > 2) {
<<<<<<< HEAD
                        result.push((ngram.join(" "), String::from(uri), MatchType::NGram));
=======
                        result.push((ngram, String::from(taxon_name), String::from(uri), MatchType::NGram));
>>>>>>> 6e485e7a
                    }
                }
                pb.inc(1);
                result
            })
            .flatten()
<<<<<<< HEAD
            .collect::<Vec<(String, String, MatchType)>>();
=======
            .collect::<Vec<(Vec<String>, String, String, MatchType)>>();
>>>>>>> 6e485e7a

        pb.finish_with_message(format!("Adding {} n-grams", ngrams.len()));
        ngrams
    }

<<<<<<< HEAD
    fn generate_abbreviations(lines: &Vec<(String, String, MatchType)>) -> Vec<(String, String, MatchType)> {
        let filtered = lines.par_iter()
            .filter(|(taxon_name, _, _)| taxon_name.split(" ").collect::<Vec<_>>().len() > 1)
            .collect::<Vec<&(String, String, MatchType)>>();
=======
    fn generate_abbreviations(lines: &Vec<(Vec<String>, String, String, MatchType)>) -> Vec<(Vec<String>, String, String, MatchType)> {
        let filtered = lines.par_iter()
            .filter(|(segments, _, _, _)| segments.len() > 1)
            .collect::<Vec<_>>();
>>>>>>> 6e485e7a

        let pb = ProgressBar::new(filtered.len() as u64);
        pb.set_style(ProgressStyle::with_template(
            "Generating Abbreviations {bar:40} {pos}/{len} {msg}"
        ).unwrap());

<<<<<<< HEAD
        let mut abbrevations = filtered.par_iter()
            .map(|(taxon_name, uri, _)| {
=======
        let abbrevations = filtered.par_iter()
            .map(|(segments, taxon_name, uri, _)| {
>>>>>>> 6e485e7a
                let mut result = Vec::new();

                let head = String::from(&segments[0]);
                let first_char = head.chars().next().unwrap().to_string();
<<<<<<< HEAD
                let mut abbrv = vec![first_char.as_str()];
                abbrv.extend_from_slice(&clone[1..]);
                result.push((abbrv.join(" "), String::from(uri), MatchType::Abbreviated));
=======
                let mut abbrv = vec![first_char];
                abbrv.extend_from_slice(&segments[1..]);
                result.push((abbrv, String::from(taxon_name), String::from(uri), MatchType::Abbreviated));
>>>>>>> 6e485e7a

                pb.inc(1);
                result
            })
            .flatten()
<<<<<<< HEAD
            .collect::<Vec<(String, String, MatchType)>>();
=======
            .collect::<Vec<(Vec<String>, String, String, MatchType)>>();
>>>>>>> 6e485e7a

        pb.finish_with_message("Done");
        abbrevations
    }

<<<<<<< HEAD
    fn load_lines(&mut self, lines: Vec<(String, String, MatchType)>, max_deletes: usize, pb: Option<&ProgressBar>);
=======
    fn load_entries(&mut self, entries: Vec<(Vec<String>, String, String, MatchType)>, pb: Option<&ProgressBar>);
>>>>>>> 6e485e7a

    fn traverse(&self, values: VecDeque<String>) -> Result<Vec<(Vec<String>, &HashSet<Match>)>, String> {
        let vec = self.traverse_internal(values, Vec::new(), Vec::new());
        if vec.len() > 0 {
            Ok(vec)
        } else {
            Err(String::from("No matches found"))
        }
    }

    fn traverse_internal<'a>(
        &'a self,
        values: VecDeque<String>,
        matched_string_buffer: Vec<String>,
        results: Vec<(Vec<String>, &'a HashSet<Match>)>,
    ) -> Vec<(Vec<String>, &'a HashSet<Match>)>;

    fn search<'a>(&self, text: &'a str, max_len: Option<usize>, result_selection: Option<&ResultSelection>) -> Vec<(String, HashSet<Match>, usize, usize)> {
        let result_selection = result_selection.unwrap_or(&ResultSelection::Longest);
        let max_len = max_len.unwrap_or(5 as usize);

        let (mut slices, mut offsets) = self.tokenize(text).unwrap();

        // Pad the slices and their offsets to include the last words
        slices.extend(vec![String::new(); max_len]);
        offsets.extend(vec![(0, 0); max_len]);
        let (slices, offsets) = (slices, offsets);

        let mut results = slices
            .par_windows(max_len)
            .map(|slice| self.traverse(VecDeque::from(slice.to_vec())))
            .zip(offsets.par_windows(max_len))
            .filter_map(|(result, offsets)| if let Ok(result) = result { Some((result, offsets)) } else { None })
            .filter_map(|(result, offsets)| if !result.is_empty() { Some((result, offsets)) } else { None })
            .map(|(results, offsets)| {
                let start = offsets[0].0;
                match result_selection {
                    ResultSelection::All => {
                        let mut returns = Vec::new();
                        for result in results {
                            let end = offsets[result.0.len() - 1].1;
                            returns.push((result.0.join(" "), result.1.clone(), start, end));
                        }
                        returns
                    }
                    ResultSelection::Last => {
                        let result = results.last().unwrap();
                        let end = offsets[result.0.len() - 1].1;
                        vec![(result.0.join(" "), result.1.clone(), start, end)]
                    }
                    ResultSelection::Longest => {
                        let mut result = (Vec::new(), &HashSet::new());
                        for t in results {
                            if t.0.len() > result.0.len() {
                                result = t;
                            }
                        }
                        let end = offsets[result.0.len() - 1].1;
                        vec![(result.0.join(" "), result.1.clone(), start, end)]
                    }
                }
            })
            .flatten()
            .collect::<Vec<(String, HashSet<Match>, usize, usize)>>();

        // results.dedup_by(|b, a| b.2 <= a.3);
        // TODO: This removes fully covered entities that end on the same character as their covering entities but not partial overlaps
        results.dedup_by_key(|el| el.3);

        results
    }
}

#[derive(Debug)]
pub struct HashMapSearchTree {
    pub matches: HashSet<Match>,
    pub children: HashMap<String, HashMapSearchTree>,
    tokenizer: Option<Tokenizer>,
}

impl SearchTree for HashMapSearchTree {
    fn default() -> Self where Self: Sized {
        HashMapSearchTree {
            matches: HashSet::new(),
            children: HashMap::new(),
            tokenizer: Option::from(Tokenizer::default()),
        }
    }

<<<<<<< HEAD
    fn load_lines(&mut self, lines: Vec<(String, String, MatchType)>, max_deletes: usize, pb: Option<&ProgressBar>) {
        for (taxon, uri, match_type) in lines {
            self.insert(VecDeque::from(split_with_indices(&taxon.clone()).0), taxon, uri, match_type, max_deletes);
=======
    fn tokenize(&self, input: &str) -> Result<(Vec<String>, Vec<(usize, usize)>), String> {
        match &self.tokenizer {
            Some(tokenizer) => {
                Ok(tokenizer.tokenize(input))
            }
            None => {
                Err(String::from("Missing tokenizer!"))
            }
        }
    }

    fn tokenize_batch(&self, input: &[String]) -> Result<Vec<(Vec<String>, Vec<(usize, usize)>)>, String> {
        match &self.tokenizer {
            Some(tokenizer) => {
                Ok(tokenizer.encode_batch(input))
            }
            None => {
                Err(String::from("Missing tokenizer!"))
            }
        }
    }

    fn load_entries(&mut self, entries: Vec<(Vec<String>, String, String, MatchType)>, pb: Option<&ProgressBar>) {
        for (segments, taxon, uri, match_type) in entries {
            self.insert(VecDeque::from(segments), taxon, uri, match_type);
>>>>>>> 6e485e7a

            if let Some(pb) = pb {
                pb.inc(1)
            }
        }
    }

    fn traverse_internal<'a>(
        &'a self,
        mut values: VecDeque<String>,
        mut matched_string_buffer: Vec<String>,
        mut results: Vec<(Vec<String>, &'a HashSet<Match>)>,
    ) -> Vec<(Vec<String>, &'a HashSet<Match>)> {
        let value = values.pop_front().expect("");
        match self.children.get(&value.to_lowercase()) {
            Some(child) => {
                matched_string_buffer.push(value.to_string());
                if !child.matches.is_empty() {
                    results.push((matched_string_buffer.clone(), &child.matches));
                }

                if !values.is_empty() {
                    child.traverse_internal(values, matched_string_buffer, results)
                } else {
                    results
                }
            }
            None => {
                results
            }
        }
    }
}

impl HashMapSearchTree {
    fn from(match_string: String, match_uri: String) -> Self {
        Self {
            matches: HashSet::from([Match::full(match_string, match_uri)]),
            children: HashMap::new(),
            tokenizer: None,
        }
    }

    fn child() -> Self {
        HashMapSearchTree {
            tokenizer: None,
            ..HashMapSearchTree::default()
        }
    }

<<<<<<< HEAD
    pub fn insert(&mut self, mut values: VecDeque<&str>, match_string: String, match_uri: String, match_type: MatchType, max_deletes: usize) {
=======
    pub fn insert(&mut self, mut values: VecDeque<String>, match_string: String, match_uri: String, match_type: MatchType) {
>>>>>>> 6e485e7a
        let value = values.pop_front().unwrap().to_lowercase();
        if max_deletes > 0 {
            for deleted in get_deletes(&value, max_deletes) {
                self.push(deleted, values.clone(), match_string.clone(), match_uri.clone(), match_type.clone(), max_deletes);
            }
        }
        self.push(value, values, match_string, match_uri, match_type, max_deletes);
    }

    fn push(&mut self, value: String, mut values: VecDeque<&str>, match_string: String, match_uri: String, match_type: MatchType, max_deletes: usize) {
        match self.children.get_mut(&value.to_lowercase()) {
            Some(mut child) => {
                if values.is_empty() {
                    child.matches.insert(Match { match_type, match_string, match_uri });
                } else {
<<<<<<< HEAD
                    child.insert(values, match_string, match_uri, match_type, max_deletes);
=======
                    child.insert(values, match_string, match_uri, match_type);
>>>>>>> 6e485e7a
                }
            }
            None => {
                if values.is_empty() {
                    self.children.insert(value, HashMapSearchTree::from(match_string, match_uri));
                } else {
                    match self.children.try_insert(value, HashMapSearchTree::child()) {
<<<<<<< HEAD
                        Ok(child) => { child.insert(values, match_string, match_uri, match_type, max_deletes); }
=======
                        Ok(child) => { child.insert(values, match_string, match_uri, match_type); }
>>>>>>> 6e485e7a
                        Err(err) => { panic!("{:?}", err) }
                    }
                }
            }
        }
    }
<<<<<<< HEAD
}

#[deprecated = "Superseded by HashMapSearchTree"]
#[derive(Debug, Clone)]
pub struct BinarySearchTree {
    pub value: String,
    pub matches: HashSet<Match>,
    pub children: Vec<BinarySearchTree>,
}

impl SearchTree for BinarySearchTree {
    fn default() -> Self {
        Self {
            value: "<ROOT>".to_string(),
            matches: HashSet::new(),
            children: vec![],
        }
    }

    fn load(&mut self, root_path: &str, generate_ngrams: bool, generate_abbrv: bool, max_deletes: usize, filter_list: Option<&Vec<String>>) {
        let files: Vec<String> = get_files(root_path);
        println!("Found {} files", files.len());

        let pb = ProgressBar::new(files.len() as u64);
        pb.set_style(ProgressStyle::with_template(
            "Loading Input Files {bar:40} {pos}/{len} {msg}"
        ).unwrap());
        let mut lines = parse_files(files, Option::from(&pb), filter_list);

        let mut additional: Vec<(String, String, MatchType)> = Vec::new();
        if generate_ngrams {
            additional.append(&mut Self::generate_ngrams(&lines));
        }

        if generate_abbrv {
            additional.append(&mut Self::generate_abbreviations(&lines));
        }
        lines.append(&mut additional);

        let lines = Self::sort_and_dedup_lines(lines);

        let pb = ProgressBar::new(lines.len() as u64);
        pb.set_style(ProgressStyle::with_template(
            "Loading lines {bar:40} {pos}/{len} {msg}"
        ).unwrap());
        self.load_lines(lines, max_deletes, Some(&pb));
        pb.finish_with_message("Done");
    }

    fn load_lines(&mut self, lines: Vec<(String, String, MatchType)>, max_deletes: usize, pb: Option<&ProgressBar>) {
        for (taxon_name, uri, match_type) in lines {
            self.insert(VecDeque::from(split_with_indices(&taxon_name.clone()).0), taxon_name, uri, match_type);

            if let Some(pb) = pb {
                pb.inc(1)
            }
        }
    }

    fn traverse_internal<'a>(
        &'a self,
        mut values: VecDeque<&'a str>,
        mut matched_string_buffer: Vec<&'a str>,
        mut results: Vec<(Vec<&'a str>, &'a HashSet<Match>)>,
    ) -> Vec<(Vec<&'a str>, &'a HashSet<Match>)> {
        let value = values.pop_front().expect("");
        match self.children.binary_search_by_key(&value.to_lowercase().as_str(), |a| a.get_value()) {
            Ok(idx) => {
                matched_string_buffer.push(value);
                if !self.children[idx].matches.is_empty() {
                    results.push((matched_string_buffer.clone(), &self.children[idx].matches));
                }

                if !values.is_empty() {
                    self.children[idx].traverse_internal(values, matched_string_buffer, results)
                } else {
                    results
                }
            }
            Err(_) => {
                results
            }
        }
    }
}

impl BinarySearchTree {
    fn with_capacity(capacity: usize) -> Self {
        Self {
            value: "<ROOT>".to_string(),
            matches: HashSet::new(),
            children: Vec::with_capacity(capacity),
        }
    }

    fn with_capacity_from_sorted(capacity: usize, lines: Vec<(String, String, MatchType)>, pb: Option<&ProgressBar>) -> Self {
        let mut tree = Self {
            value: "<ROOT>".to_string(),
            matches: HashSet::new(),
            children: Vec::with_capacity(capacity),
        };

        for (taxon_name, uri, match_type) in lines {
            tree.insert_in_order(VecDeque::from(split_with_indices(&taxon_name.clone()).0), taxon_name, uri, match_type);

            if let Some(pb) = pb {
                pb.inc(1)
            }
        }

        tree
    }

    fn from(value: &str, match_string: String, match_uri: String) -> Self {
        let value = String::from(value);
        Self {
            value,
            matches: HashSet::from([Match::full(match_string, match_uri)]),
            children: vec![],
        }
    }

    fn child(value: &str) -> Self {
        let value = String::from(value);
        Self {
            value,
            matches: HashSet::new(),
            children: vec![],
        }
    }

    fn sort_and_dedup_lines(mut lines: Vec<(String, String, MatchType)>) -> Vec<(String, String, MatchType)> {
        let pb = get_spinner();
        pb.set_message(format!("Sorting {} lines..", lines.len()));
        lines.sort_by(|a, b| b.0.cmp(&a.0).then(b.1.cmp(&a.1)));
        // lines.sort_by_key(|(taxon, uri, mtch)| (taxon, uri));
        pb.finish();

        let pb = get_spinner();
        pb.set_message(format!("Dropping duplicates.."));
        lines.dedup_by(|a, b| b.0.eq(&a.0) && b.1.eq(&a.1));
        pb.finish();

        lines
    }

    fn get_value(&self) -> &String {
        &self.value
    }

    pub fn insert(&mut self, mut values: VecDeque<&str>, match_string: String, match_uri: String, match_type: MatchType) {
        let value = &values.pop_front().unwrap().to_lowercase();
        match self.children.binary_search_by_key(&value, |a| a.get_value()) {
            Ok(idx) => {
                if values.is_empty() {
                    self.children[idx].matches.insert(Match { match_type, match_string, match_uri });
                } else {
                    self.children[idx].insert(values, match_string, match_uri, match_type);
                }
            }
            Err(idx) => {
                if values.is_empty() {
                    self.children.insert(idx, BinarySearchTree::from(value, match_string, match_uri));
                } else {
                    self.children.insert(idx, BinarySearchTree::child(value));
                    self.children[idx].insert(values, match_string, match_uri, match_type);
                }
            }
        }
    }

    pub fn insert_in_order(&mut self, mut values: VecDeque<&str>, match_string: String, match_uri: String, match_type: MatchType) {
        let value = &values.pop_front().unwrap().to_lowercase();
        if let Some(mut last_child) = self.children.last_mut() && last_child.value.eq(value) {
            if values.is_empty() {
                last_child.matches.insert(Match { match_type, match_string, match_uri });
            } else {
                last_child.insert_in_order(values, match_string, match_uri, match_type);
            }
        } else {
            if values.is_empty() {
                self.children.push(BinarySearchTree::from(value, match_string, match_uri));
            } else {
                self.children.push(BinarySearchTree::child(value));
                self.children.last_mut().unwrap().insert_in_order(values, match_string, match_uri, match_type);
            }
        }
    }

    fn join(&mut self, other: &BinarySearchTree) {
        let children = &mut self.children;
        let mut s_index = 0;
        let mut o_index = 0;
        let pb = ProgressBar::new(other.children.len() as u64);
        pb.set_style(ProgressStyle::default_bar()
            .template("Joining [{elapsed_precise}/{duration_precise}] {bar:40} {pos}/{len} {msg}").unwrap()
        );
        while o_index < other.children.len() {
            if s_index >= children.len() {
                children.push(other.children[o_index].clone());
                o_index += 1;
                pb.inc(1);
            }
            match children[s_index].value.cmp(&other.children[o_index].value) {
                Ordering::Less => {
                    children.insert(s_index, other.children[o_index].clone());
                    o_index += 1;
                    pb.inc(1);
                }
                Ordering::Greater => {
                    s_index += 1;
                }
                Ordering::Equal => {
                    children[s_index].join(&other.children[o_index]);
                    o_index += 1;
                    pb.inc(1);
                }
            }
        }
        pb.finish_with_message("Done")

        // let result: Vec<EitherOrBoth<_, _>> = merge_join_by(&children, &other.children, |a, b| a.value.cmp(&b.value)).collect();
        // for el in result {
        //     match el {
        //         EitherOrBoth::Right(el) => {
        //             let idx = children.binary_search_by_key(&el.get_value(), |a| a.get_value());
        //             match idx {
        //                 Err(idx) => {
        //                     self.children.insert(idx, el.clone());
        //                 }
        //                 Ok(_) => {
        //                     panic!("Some error occurred!")
        //                 }
        //             }
        //         }
        //         EitherOrBoth::Left(el) => {
        //             continue;
        //         }
        //         _ => {
        //             el.left().unwrap().join(&el.right().unwrap());
        //         }
        //     }
        // }
    }
}

#[deprecated = "Superseded by HashMapSearchTree"]
#[derive(Debug, Clone)]
pub struct MultiTree {
    pub children: Vec<BinarySearchTree>,
    each_size: usize,
}

impl SearchTree for MultiTree {
    fn default() -> Self {
        Self {
            children: vec![],
            each_size: 500_000,
        }
    }

    fn load_lines(&mut self, lines: Vec<(String, String, MatchType)>, max_deletes: usize, pb: Option<&ProgressBar>) {
        let mut start_end: Vec<(usize, usize)> = Vec::new();
        for start in (0..lines.len()).step_by(self.each_size) {
            let size = usize::min(start + self.each_size, lines.len());
            start_end.push((start, size));
        }

        let mp = MultiProgress::new();
        let mut tasks: Vec<(&[(String, String, MatchType)], ProgressBar)> = Vec::new();
        for (start, end) in start_end {
            let pb = mp.add(ProgressBar::new((end - start) as u64));
            pb.set_style(ProgressStyle::with_template(&format!(
                "Building Split {:>2}/{} {{bar:40}} {{pos}}/{{len}} {{msg}}",
                end / self.each_size,
                lines.len() / self.each_size
            )).unwrap());
            tasks.push((&lines[start..end], pb));
        }

        let mut results = tasks.par_iter()
            .map(|(lines, pb)| {
                let tree = BinarySearchTree::with_capacity_from_sorted(self.each_size, Vec::from(*lines), Option::from(pb));
                pb.finish();
                tree
            }).collect::<Vec<BinarySearchTree>>();
        self.children.append(&mut results);
    }

    fn traverse<'a>(&'a self, values: VecDeque<&'a str>) -> Result<Vec<(Vec<&'a str>, &HashSet<Match>)>, String> {
        let results = self.children.par_iter()
            .filter_map(|tree| tree.traverse(values.clone()).ok())
            .flatten()
            .collect::<Vec<(Vec<&str>, &HashSet<Match>)>>();
        if results.is_empty() {
            Err(String::from("No matches found"))
        } else {
            Ok(results)
        }
    }

    fn traverse_internal<'a>(&'a self, values: VecDeque<&'a str>, matched_string_buffer: Vec<&'a str>, results: Vec<(Vec<&'a str>, &'a HashSet<Match>)>) -> Vec<(Vec<&'a str>, &'a HashSet<Match>)> {
        unimplemented!()
    }
}

impl MultiTree {
    fn with_each_size(root_path: &str, each_size: usize, generate_ngrams: bool, generate_abbrv: bool, max_deletes: usize, filter_list: Option<&Vec<String>>) -> Self {
        let mut root = Self {
            children: vec![],
            each_size: each_size as usize,
        };

        root.load(root_path, generate_ngrams, generate_abbrv, max_deletes, filter_list);

        root
    }
=======
>>>>>>> 6e485e7a
}<|MERGE_RESOLUTION|>--- conflicted
+++ resolved
@@ -8,20 +8,11 @@
 use ngrams::Ngram;
 use rayon::prelude::*;
 #[cfg(feature = "server")]
-<<<<<<< HEAD
-use rocket::FromFormField;
-use rocket::http::ext::IntoCollection;
-#[cfg(feature = "server")]
-use rocket::serde::{Deserialize, Serialize};
-
-use crate::util::{get_deletes, get_files, get_spinner, parse_files, split_with_indices};
-=======
 use rocket::form::FromFormField;
 #[cfg(feature = "server")]
 use rocket::serde::{Deserialize, Serialize};
 
-use crate::util::{get_files, parse_files, Tokenizer};
->>>>>>> 6e485e7a
+use crate::util::{get_deletes, get_files, parse_files, Tokenizer};
 
 #[cfg_attr(feature = "server", derive(FromFormField, Serialize, Deserialize))]
 #[cfg_attr(feature = "server", serde(crate = "rocket::serde"))]
@@ -38,10 +29,7 @@
 pub enum MatchType {
     None,
     Full,
-<<<<<<< HEAD
     Corrected,
-=======
->>>>>>> 6e485e7a
     Abbreviated,
     NGram,
 }
@@ -51,10 +39,7 @@
         match self {
             MatchType::None => { write!(f, "None") }
             MatchType::Full => { write!(f, "Full") }
-<<<<<<< HEAD
             MatchType::Corrected => { write!(f, "Corrected") }
-=======
->>>>>>> 6e485e7a
             MatchType::Abbreviated => { write!(f, "Abbreviated") }
             MatchType::NGram => { write!(f, "NGram") }
         }
@@ -108,15 +93,11 @@
     fn default() -> Self
         where Self: Sized;
 
-<<<<<<< HEAD
+    fn tokenize(&self, input: &str) -> Result<(Vec<String>, Vec<(usize, usize)>), String>;
+
+    fn tokenize_batch(&self, input: &[String]) -> Result<Vec<(Vec<String>, Vec<(usize, usize)>)>, String>;
+
     fn load(&mut self, root_path: &str, generate_ngrams: bool, generate_abbrv: bool, max_deletes: usize, filter_list: Option<&Vec<String>>) {
-=======
-    fn tokenize(&self, input: &str) -> Result<(Vec<String>, Vec<(usize, usize)>), String>;
-
-    fn tokenize_batch(&self, input: &[String]) -> Result<Vec<(Vec<String>, Vec<(usize, usize)>)>, String>;
-
-    fn load(&mut self, root_path: &str, generate_ngrams: bool, generate_abbrv: bool, filter_list: Option<&Vec<String>>) {
->>>>>>> 6e485e7a
         let files: Vec<String> = get_files(root_path);
         println!("Found {} files to read", files.len());
 
@@ -136,7 +117,7 @@
         pb.set_style(ProgressStyle::with_template(
             "Loading Entries {bar:40} {pos}/{len} {msg}"
         ).unwrap());
-        self.load_entries(entries.clone(), Some(&pb));
+        self.load_entries(entries.clone(), max_deletes, Some(&pb));
         pb.finish_with_message("Done");
 
         if generate_ngrams {
@@ -146,11 +127,7 @@
             pb.set_style(ProgressStyle::with_template(
                 "Loading n-Grams {bar:40} {pos}/{len} {msg}"
             ).unwrap());
-<<<<<<< HEAD
-            self.load_lines(ngrams, max_deletes, Some(&pb));
-=======
-            self.load_entries(ngrams, Some(&pb));
->>>>>>> 6e485e7a
+            self.load_entries(ngrams, max_deletes, Some(&pb));
             pb.finish_with_message("Done");
         }
 
@@ -161,25 +138,7 @@
             pb.set_style(ProgressStyle::with_template(
                 "Loading Abbreviations {bar:40} {pos}/{len} {msg}"
             ).unwrap());
-<<<<<<< HEAD
-            self.load_lines(abbreviations, max_deletes, Some(&pb));
-            pb.finish_with_message("Done");
-        }
-
-        let pb = ProgressBar::new(lines.len() as u64);
-        pb.set_style(ProgressStyle::with_template(
-            "Loading lines {bar:40} {pos}/{len} {msg}"
-        ).unwrap());
-        self.load_lines(lines.into_iter().map(|line| (line.0, line.1, MatchType::Full)).collect(), max_deletes, Some(&pb));
-        pb.finish_with_message("Done");
-    }
-
-    fn generate_ngrams(lines: &Vec<(String, String, MatchType)>) -> Vec<(String, String, MatchType)> {
-        let filtered = lines.par_iter()
-            .filter(|(taxon_name, _, _)| split_with_indices(&taxon_name).0.len() > 2)
-            .collect::<Vec<&(String, String, MatchType)>>();
-=======
-            self.load_entries(abbreviations, Some(&pb));
+            self.load_entries(abbreviations, max_deletes, Some(&pb));
             pb.finish_with_message("Done");
         }
     }
@@ -188,20 +147,14 @@
         let filtered = lines.par_iter()
             .filter(|(segments, _, _, _)| segments.len() > 2)
             .collect::<Vec<_>>();
->>>>>>> 6e485e7a
 
         let pb = ProgressBar::new(filtered.len() as u64);
         pb.set_style(ProgressStyle::with_template(
             "Generating N-Grams {bar:40} {pos}/{len} {msg}"
         ).unwrap());
 
-<<<<<<< HEAD
-        let mut ngrams = filtered.par_iter()
-            .map(|(taxon_name, uri, _)| {
-=======
         let ngrams = filtered.par_iter()
             .map(|(segments, taxon_name, uri, _)| {
->>>>>>> 6e485e7a
                 let mut result = Vec::new();
                 let ngrams = segments.clone().into_iter()
                     .ngrams(2)
@@ -210,84 +163,50 @@
                 for ngram in ngrams {
                     // Check whether any part is an abbreviation
                     if ngram.iter().all(|el| el.len() > 2) {
-<<<<<<< HEAD
-                        result.push((ngram.join(" "), String::from(uri), MatchType::NGram));
-=======
                         result.push((ngram, String::from(taxon_name), String::from(uri), MatchType::NGram));
->>>>>>> 6e485e7a
                     }
                 }
                 pb.inc(1);
                 result
             })
             .flatten()
-<<<<<<< HEAD
-            .collect::<Vec<(String, String, MatchType)>>();
-=======
             .collect::<Vec<(Vec<String>, String, String, MatchType)>>();
->>>>>>> 6e485e7a
 
         pb.finish_with_message(format!("Adding {} n-grams", ngrams.len()));
         ngrams
     }
 
-<<<<<<< HEAD
-    fn generate_abbreviations(lines: &Vec<(String, String, MatchType)>) -> Vec<(String, String, MatchType)> {
-        let filtered = lines.par_iter()
-            .filter(|(taxon_name, _, _)| taxon_name.split(" ").collect::<Vec<_>>().len() > 1)
-            .collect::<Vec<&(String, String, MatchType)>>();
-=======
     fn generate_abbreviations(lines: &Vec<(Vec<String>, String, String, MatchType)>) -> Vec<(Vec<String>, String, String, MatchType)> {
         let filtered = lines.par_iter()
             .filter(|(segments, _, _, _)| segments.len() > 1)
             .collect::<Vec<_>>();
->>>>>>> 6e485e7a
 
         let pb = ProgressBar::new(filtered.len() as u64);
         pb.set_style(ProgressStyle::with_template(
             "Generating Abbreviations {bar:40} {pos}/{len} {msg}"
         ).unwrap());
 
-<<<<<<< HEAD
-        let mut abbrevations = filtered.par_iter()
-            .map(|(taxon_name, uri, _)| {
-=======
         let abbrevations = filtered.par_iter()
             .map(|(segments, taxon_name, uri, _)| {
->>>>>>> 6e485e7a
                 let mut result = Vec::new();
 
                 let head = String::from(&segments[0]);
                 let first_char = head.chars().next().unwrap().to_string();
-<<<<<<< HEAD
-                let mut abbrv = vec![first_char.as_str()];
-                abbrv.extend_from_slice(&clone[1..]);
-                result.push((abbrv.join(" "), String::from(uri), MatchType::Abbreviated));
-=======
                 let mut abbrv = vec![first_char];
                 abbrv.extend_from_slice(&segments[1..]);
                 result.push((abbrv, String::from(taxon_name), String::from(uri), MatchType::Abbreviated));
->>>>>>> 6e485e7a
 
                 pb.inc(1);
                 result
             })
             .flatten()
-<<<<<<< HEAD
-            .collect::<Vec<(String, String, MatchType)>>();
-=======
             .collect::<Vec<(Vec<String>, String, String, MatchType)>>();
->>>>>>> 6e485e7a
 
         pb.finish_with_message("Done");
         abbrevations
     }
 
-<<<<<<< HEAD
-    fn load_lines(&mut self, lines: Vec<(String, String, MatchType)>, max_deletes: usize, pb: Option<&ProgressBar>);
-=======
-    fn load_entries(&mut self, entries: Vec<(Vec<String>, String, String, MatchType)>, pb: Option<&ProgressBar>);
->>>>>>> 6e485e7a
+    fn load_entries(&mut self, entries: Vec<(Vec<String>, String, String, MatchType)>, max_deletes: usize, pb: Option<&ProgressBar>);
 
     fn traverse(&self, values: VecDeque<String>) -> Result<Vec<(Vec<String>, &HashSet<Match>)>, String> {
         let vec = self.traverse_internal(values, Vec::new(), Vec::new());
@@ -377,11 +296,6 @@
         }
     }
 
-<<<<<<< HEAD
-    fn load_lines(&mut self, lines: Vec<(String, String, MatchType)>, max_deletes: usize, pb: Option<&ProgressBar>) {
-        for (taxon, uri, match_type) in lines {
-            self.insert(VecDeque::from(split_with_indices(&taxon.clone()).0), taxon, uri, match_type, max_deletes);
-=======
     fn tokenize(&self, input: &str) -> Result<(Vec<String>, Vec<(usize, usize)>), String> {
         match &self.tokenizer {
             Some(tokenizer) => {
@@ -404,10 +318,9 @@
         }
     }
 
-    fn load_entries(&mut self, entries: Vec<(Vec<String>, String, String, MatchType)>, pb: Option<&ProgressBar>) {
+    fn load_entries(&mut self, entries: Vec<(Vec<String>, String, String, MatchType)>, max_deletes: usize, pb: Option<&ProgressBar>) {
         for (segments, taxon, uri, match_type) in entries {
-            self.insert(VecDeque::from(segments), taxon, uri, match_type);
->>>>>>> 6e485e7a
+            self.insert(VecDeque::from(segments), taxon, uri, match_type, max_deletes);
 
             if let Some(pb) = pb {
                 pb.inc(1)
@@ -458,11 +371,7 @@
         }
     }
 
-<<<<<<< HEAD
-    pub fn insert(&mut self, mut values: VecDeque<&str>, match_string: String, match_uri: String, match_type: MatchType, max_deletes: usize) {
-=======
-    pub fn insert(&mut self, mut values: VecDeque<String>, match_string: String, match_uri: String, match_type: MatchType) {
->>>>>>> 6e485e7a
+    pub fn insert(&mut self, mut values: VecDeque<String>, match_string: String, match_uri: String, match_type: MatchType, max_deletes: usize) {
         let value = values.pop_front().unwrap().to_lowercase();
         if max_deletes > 0 {
             for deleted in get_deletes(&value, max_deletes) {
@@ -472,17 +381,13 @@
         self.push(value, values, match_string, match_uri, match_type, max_deletes);
     }
 
-    fn push(&mut self, value: String, mut values: VecDeque<&str>, match_string: String, match_uri: String, match_type: MatchType, max_deletes: usize) {
+    fn push(&mut self, value: String, mut values: VecDeque<String>, match_string: String, match_uri: String, match_type: MatchType, max_deletes: usize) {
         match self.children.get_mut(&value.to_lowercase()) {
             Some(mut child) => {
                 if values.is_empty() {
                     child.matches.insert(Match { match_type, match_string, match_uri });
                 } else {
-<<<<<<< HEAD
                     child.insert(values, match_string, match_uri, match_type, max_deletes);
-=======
-                    child.insert(values, match_string, match_uri, match_type);
->>>>>>> 6e485e7a
                 }
             }
             None => {
@@ -490,335 +395,11 @@
                     self.children.insert(value, HashMapSearchTree::from(match_string, match_uri));
                 } else {
                     match self.children.try_insert(value, HashMapSearchTree::child()) {
-<<<<<<< HEAD
                         Ok(child) => { child.insert(values, match_string, match_uri, match_type, max_deletes); }
-=======
-                        Ok(child) => { child.insert(values, match_string, match_uri, match_type); }
->>>>>>> 6e485e7a
                         Err(err) => { panic!("{:?}", err) }
                     }
                 }
             }
         }
     }
-<<<<<<< HEAD
-}
-
-#[deprecated = "Superseded by HashMapSearchTree"]
-#[derive(Debug, Clone)]
-pub struct BinarySearchTree {
-    pub value: String,
-    pub matches: HashSet<Match>,
-    pub children: Vec<BinarySearchTree>,
-}
-
-impl SearchTree for BinarySearchTree {
-    fn default() -> Self {
-        Self {
-            value: "<ROOT>".to_string(),
-            matches: HashSet::new(),
-            children: vec![],
-        }
-    }
-
-    fn load(&mut self, root_path: &str, generate_ngrams: bool, generate_abbrv: bool, max_deletes: usize, filter_list: Option<&Vec<String>>) {
-        let files: Vec<String> = get_files(root_path);
-        println!("Found {} files", files.len());
-
-        let pb = ProgressBar::new(files.len() as u64);
-        pb.set_style(ProgressStyle::with_template(
-            "Loading Input Files {bar:40} {pos}/{len} {msg}"
-        ).unwrap());
-        let mut lines = parse_files(files, Option::from(&pb), filter_list);
-
-        let mut additional: Vec<(String, String, MatchType)> = Vec::new();
-        if generate_ngrams {
-            additional.append(&mut Self::generate_ngrams(&lines));
-        }
-
-        if generate_abbrv {
-            additional.append(&mut Self::generate_abbreviations(&lines));
-        }
-        lines.append(&mut additional);
-
-        let lines = Self::sort_and_dedup_lines(lines);
-
-        let pb = ProgressBar::new(lines.len() as u64);
-        pb.set_style(ProgressStyle::with_template(
-            "Loading lines {bar:40} {pos}/{len} {msg}"
-        ).unwrap());
-        self.load_lines(lines, max_deletes, Some(&pb));
-        pb.finish_with_message("Done");
-    }
-
-    fn load_lines(&mut self, lines: Vec<(String, String, MatchType)>, max_deletes: usize, pb: Option<&ProgressBar>) {
-        for (taxon_name, uri, match_type) in lines {
-            self.insert(VecDeque::from(split_with_indices(&taxon_name.clone()).0), taxon_name, uri, match_type);
-
-            if let Some(pb) = pb {
-                pb.inc(1)
-            }
-        }
-    }
-
-    fn traverse_internal<'a>(
-        &'a self,
-        mut values: VecDeque<&'a str>,
-        mut matched_string_buffer: Vec<&'a str>,
-        mut results: Vec<(Vec<&'a str>, &'a HashSet<Match>)>,
-    ) -> Vec<(Vec<&'a str>, &'a HashSet<Match>)> {
-        let value = values.pop_front().expect("");
-        match self.children.binary_search_by_key(&value.to_lowercase().as_str(), |a| a.get_value()) {
-            Ok(idx) => {
-                matched_string_buffer.push(value);
-                if !self.children[idx].matches.is_empty() {
-                    results.push((matched_string_buffer.clone(), &self.children[idx].matches));
-                }
-
-                if !values.is_empty() {
-                    self.children[idx].traverse_internal(values, matched_string_buffer, results)
-                } else {
-                    results
-                }
-            }
-            Err(_) => {
-                results
-            }
-        }
-    }
-}
-
-impl BinarySearchTree {
-    fn with_capacity(capacity: usize) -> Self {
-        Self {
-            value: "<ROOT>".to_string(),
-            matches: HashSet::new(),
-            children: Vec::with_capacity(capacity),
-        }
-    }
-
-    fn with_capacity_from_sorted(capacity: usize, lines: Vec<(String, String, MatchType)>, pb: Option<&ProgressBar>) -> Self {
-        let mut tree = Self {
-            value: "<ROOT>".to_string(),
-            matches: HashSet::new(),
-            children: Vec::with_capacity(capacity),
-        };
-
-        for (taxon_name, uri, match_type) in lines {
-            tree.insert_in_order(VecDeque::from(split_with_indices(&taxon_name.clone()).0), taxon_name, uri, match_type);
-
-            if let Some(pb) = pb {
-                pb.inc(1)
-            }
-        }
-
-        tree
-    }
-
-    fn from(value: &str, match_string: String, match_uri: String) -> Self {
-        let value = String::from(value);
-        Self {
-            value,
-            matches: HashSet::from([Match::full(match_string, match_uri)]),
-            children: vec![],
-        }
-    }
-
-    fn child(value: &str) -> Self {
-        let value = String::from(value);
-        Self {
-            value,
-            matches: HashSet::new(),
-            children: vec![],
-        }
-    }
-
-    fn sort_and_dedup_lines(mut lines: Vec<(String, String, MatchType)>) -> Vec<(String, String, MatchType)> {
-        let pb = get_spinner();
-        pb.set_message(format!("Sorting {} lines..", lines.len()));
-        lines.sort_by(|a, b| b.0.cmp(&a.0).then(b.1.cmp(&a.1)));
-        // lines.sort_by_key(|(taxon, uri, mtch)| (taxon, uri));
-        pb.finish();
-
-        let pb = get_spinner();
-        pb.set_message(format!("Dropping duplicates.."));
-        lines.dedup_by(|a, b| b.0.eq(&a.0) && b.1.eq(&a.1));
-        pb.finish();
-
-        lines
-    }
-
-    fn get_value(&self) -> &String {
-        &self.value
-    }
-
-    pub fn insert(&mut self, mut values: VecDeque<&str>, match_string: String, match_uri: String, match_type: MatchType) {
-        let value = &values.pop_front().unwrap().to_lowercase();
-        match self.children.binary_search_by_key(&value, |a| a.get_value()) {
-            Ok(idx) => {
-                if values.is_empty() {
-                    self.children[idx].matches.insert(Match { match_type, match_string, match_uri });
-                } else {
-                    self.children[idx].insert(values, match_string, match_uri, match_type);
-                }
-            }
-            Err(idx) => {
-                if values.is_empty() {
-                    self.children.insert(idx, BinarySearchTree::from(value, match_string, match_uri));
-                } else {
-                    self.children.insert(idx, BinarySearchTree::child(value));
-                    self.children[idx].insert(values, match_string, match_uri, match_type);
-                }
-            }
-        }
-    }
-
-    pub fn insert_in_order(&mut self, mut values: VecDeque<&str>, match_string: String, match_uri: String, match_type: MatchType) {
-        let value = &values.pop_front().unwrap().to_lowercase();
-        if let Some(mut last_child) = self.children.last_mut() && last_child.value.eq(value) {
-            if values.is_empty() {
-                last_child.matches.insert(Match { match_type, match_string, match_uri });
-            } else {
-                last_child.insert_in_order(values, match_string, match_uri, match_type);
-            }
-        } else {
-            if values.is_empty() {
-                self.children.push(BinarySearchTree::from(value, match_string, match_uri));
-            } else {
-                self.children.push(BinarySearchTree::child(value));
-                self.children.last_mut().unwrap().insert_in_order(values, match_string, match_uri, match_type);
-            }
-        }
-    }
-
-    fn join(&mut self, other: &BinarySearchTree) {
-        let children = &mut self.children;
-        let mut s_index = 0;
-        let mut o_index = 0;
-        let pb = ProgressBar::new(other.children.len() as u64);
-        pb.set_style(ProgressStyle::default_bar()
-            .template("Joining [{elapsed_precise}/{duration_precise}] {bar:40} {pos}/{len} {msg}").unwrap()
-        );
-        while o_index < other.children.len() {
-            if s_index >= children.len() {
-                children.push(other.children[o_index].clone());
-                o_index += 1;
-                pb.inc(1);
-            }
-            match children[s_index].value.cmp(&other.children[o_index].value) {
-                Ordering::Less => {
-                    children.insert(s_index, other.children[o_index].clone());
-                    o_index += 1;
-                    pb.inc(1);
-                }
-                Ordering::Greater => {
-                    s_index += 1;
-                }
-                Ordering::Equal => {
-                    children[s_index].join(&other.children[o_index]);
-                    o_index += 1;
-                    pb.inc(1);
-                }
-            }
-        }
-        pb.finish_with_message("Done")
-
-        // let result: Vec<EitherOrBoth<_, _>> = merge_join_by(&children, &other.children, |a, b| a.value.cmp(&b.value)).collect();
-        // for el in result {
-        //     match el {
-        //         EitherOrBoth::Right(el) => {
-        //             let idx = children.binary_search_by_key(&el.get_value(), |a| a.get_value());
-        //             match idx {
-        //                 Err(idx) => {
-        //                     self.children.insert(idx, el.clone());
-        //                 }
-        //                 Ok(_) => {
-        //                     panic!("Some error occurred!")
-        //                 }
-        //             }
-        //         }
-        //         EitherOrBoth::Left(el) => {
-        //             continue;
-        //         }
-        //         _ => {
-        //             el.left().unwrap().join(&el.right().unwrap());
-        //         }
-        //     }
-        // }
-    }
-}
-
-#[deprecated = "Superseded by HashMapSearchTree"]
-#[derive(Debug, Clone)]
-pub struct MultiTree {
-    pub children: Vec<BinarySearchTree>,
-    each_size: usize,
-}
-
-impl SearchTree for MultiTree {
-    fn default() -> Self {
-        Self {
-            children: vec![],
-            each_size: 500_000,
-        }
-    }
-
-    fn load_lines(&mut self, lines: Vec<(String, String, MatchType)>, max_deletes: usize, pb: Option<&ProgressBar>) {
-        let mut start_end: Vec<(usize, usize)> = Vec::new();
-        for start in (0..lines.len()).step_by(self.each_size) {
-            let size = usize::min(start + self.each_size, lines.len());
-            start_end.push((start, size));
-        }
-
-        let mp = MultiProgress::new();
-        let mut tasks: Vec<(&[(String, String, MatchType)], ProgressBar)> = Vec::new();
-        for (start, end) in start_end {
-            let pb = mp.add(ProgressBar::new((end - start) as u64));
-            pb.set_style(ProgressStyle::with_template(&format!(
-                "Building Split {:>2}/{} {{bar:40}} {{pos}}/{{len}} {{msg}}",
-                end / self.each_size,
-                lines.len() / self.each_size
-            )).unwrap());
-            tasks.push((&lines[start..end], pb));
-        }
-
-        let mut results = tasks.par_iter()
-            .map(|(lines, pb)| {
-                let tree = BinarySearchTree::with_capacity_from_sorted(self.each_size, Vec::from(*lines), Option::from(pb));
-                pb.finish();
-                tree
-            }).collect::<Vec<BinarySearchTree>>();
-        self.children.append(&mut results);
-    }
-
-    fn traverse<'a>(&'a self, values: VecDeque<&'a str>) -> Result<Vec<(Vec<&'a str>, &HashSet<Match>)>, String> {
-        let results = self.children.par_iter()
-            .filter_map(|tree| tree.traverse(values.clone()).ok())
-            .flatten()
-            .collect::<Vec<(Vec<&str>, &HashSet<Match>)>>();
-        if results.is_empty() {
-            Err(String::from("No matches found"))
-        } else {
-            Ok(results)
-        }
-    }
-
-    fn traverse_internal<'a>(&'a self, values: VecDeque<&'a str>, matched_string_buffer: Vec<&'a str>, results: Vec<(Vec<&'a str>, &'a HashSet<Match>)>) -> Vec<(Vec<&'a str>, &'a HashSet<Match>)> {
-        unimplemented!()
-    }
-}
-
-impl MultiTree {
-    fn with_each_size(root_path: &str, each_size: usize, generate_ngrams: bool, generate_abbrv: bool, max_deletes: usize, filter_list: Option<&Vec<String>>) -> Self {
-        let mut root = Self {
-            children: vec![],
-            each_size: each_size as usize,
-        };
-
-        root.load(root_path, generate_ngrams, generate_abbrv, max_deletes, filter_list);
-
-        root
-    }
-=======
->>>>>>> 6e485e7a
 }