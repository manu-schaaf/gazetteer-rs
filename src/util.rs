use std::collections::HashSet;
use std::fs::File;
use std::io;
<<<<<<< HEAD
use std::io::{BufRead, Lines};
use std::iter::Map;
=======
use std::io::BufRead;
>>>>>>> 62a8ffef
use std::path::Path;
use std::slice::Iter;

use glob::glob;
use indicatif::{ProgressBar, ProgressStyle};
use rayon::prelude::*;
<<<<<<< HEAD
use symspell::{DistanceAlgorithm, SymSpell, SymSpellBuilder, UnicodeiStringStrategy};
use tokenizers::{Decoder, Encoding, ModelWrapper, Normalizer, NormalizerWrapper, OffsetReferential, Offsets, OffsetType, PostProcessor, PostProcessorWrapper, PreTokenizedString, PreTokenizer, PreTokenizerWrapper, SplitDelimiterBehavior, Tokenizer, TokenizerBuilder, TokenizerImpl};
use tokenizers::models::wordlevel::WordLevel;
use tokenizers::normalizers::NFKC;
use tokenizers::pre_tokenizers::punctuation::Punctuation;
use tokenizers::pre_tokenizers::sequence::Sequence;
use tokenizers::pre_tokenizers::whitespace::Whitespace;
=======
use crate::tree::MatchType;
>>>>>>> 62a8ffef

pub fn read_lines<P>(filename: P) -> Vec<String>
    where P: AsRef<Path>, {
    let file = File::open(filename).expect("Could not open file");
    let lines = io::BufReader::new(file).lines();
    lines.filter_map(|line| line.ok()).collect::<Vec<String>>()
}

pub fn get_files(root_path: &str) -> Vec<String> {
    println!("Reading resources dir...");
    let mut files = glob(root_path).expect("Failed to read glob pattern")
        .into_iter()
        .filter_map(|file| file.ok())
        .filter(|file| file.metadata().unwrap().is_file())
        .map(|file| String::from(file.as_path().to_str().unwrap()))
        .collect::<Vec<String>>();
    files.sort_by_key(|a| a.to_lowercase());
    files
}

pub const SPLIT_PATTERN: &[char; 10] = &[' ', '.', ',', ':', ';', '-', '_', '"', '(', ')'];

pub fn split_with_indices(s: &str) -> (Vec<&str>, Vec<(usize, usize)>) {
    let indices = s.match_indices(SPLIT_PATTERN).collect::<Vec<_>>();

    let mut last = 0;
    let mut offsets: Vec<(usize, usize)> = Vec::new();
    let mut slices: Vec<&str> = Vec::new();
    for (idx, mtch) in indices {
        let slice = &s[last..idx];
        _push_slice(&mut slices, &mut offsets, slice, last, idx);
        last = idx + mtch.len();
    }
    if last < s.len() {
        _push_slice(&mut slices, &mut offsets, &s[last..s.len()], last, s.len());
    }

    (slices, offsets)
}

fn _push_slice<'a>(slices: &mut Vec<&'a str>, offsets: &mut Vec<(usize, usize)>, slice: &'a str, last: usize, idx: usize) {
    if slice.len() > 1 || slice.len() == 1 && !SPLIT_PATTERN.contains(&slice.chars().next().unwrap()) {
        offsets.push((last.clone(), idx.clone() + 1));
        slices.push(slice);
    }
}

pub(crate) fn get_spinner() -> ProgressBar {
    let pb = ProgressBar::new_spinner();
    pb.set_style(
        ProgressStyle::with_template("{spinner} {msg}")
            .unwrap()
            .tick_strings(&[
                "▹▹▹",
                "▸▹▹",
                "▹▸▹",
                "▹▹▸",
                "▪▪▪",
            ])
    );
    pb
}

pub fn parse_files<>(files: Vec<String>, pb: Option<&ProgressBar>, filter_list: Option<&Vec<String>>) -> Vec<(String, String, MatchType)> {
    let filter_list: HashSet<String> = filter_list
        .map_or_else(
            || HashSet::new(),
            |list| list.iter()
                .map(|s| s.to_lowercase())
                .collect::<HashSet<String>>(),
        );
    files.par_iter()
        .map(|file| {
            let lines = read_lines(file);
            if let Some(pb) = pb {
                pb.inc(1);
            }
            lines
        })
        .flatten()
        .map(|line| line.trim().to_string())
        .filter(|line| line.len() > 0)
        .map(|line| {
            let split = line.split('\t').collect::<Vec<&str>>();
            let taxon = String::from(split[0]);
            let uri = String::from(split[1]);
            (taxon, uri, MatchType::Full)
        })
        .filter(|(taxon, _, _)| {
            filter_list.len() == 0 || !filter_list.contains(&taxon.to_lowercase())
        })
<<<<<<< HEAD
        .collect::<Vec<(String, String)>>()
}


pub(crate) struct Segmenter {
    tokenizer: Tokenizer,
}

impl Segmenter {
    pub(crate) fn default() -> Segmenter {
        let mut tk = Tokenizer::new(WordLevel::default());
        tk.with_normalizer(NFKC::default());
        tk.with_pre_tokenizer(Sequence::new(vec![
            PreTokenizerWrapper::Punctuation(Punctuation::new(SplitDelimiterBehavior::Removed)),
            PreTokenizerWrapper::Whitespace(Whitespace::default()),
        ]));
        let tk = tk;
        Self {
            tokenizer: tk
        }
    }

    pub fn pipe(&self, strings: Vec<String>) -> Result<Vec<(&[String], &[Offsets])>, &'static str> {
        if let Ok(encodings) = self.tokenizer.encode_batch(strings, false) {
            Ok(encodings.iter().map(|e| (e.get_tokens(), e.get_offsets())).collect::<Vec<(&[String], &[Offsets])>>())
        } else {
            Err("")
        }
    }

    // pub fn tokenize(&self, string: &str) -> (Vec<String>, Vec<(usize, usize)>) {
    //     let mut string = PreTokenizedString::from(string);
    //     string.normalize(|s| self.normalizer.normalize(s)).expect("Failed during normalization!");
    //     self.pre_tokenizer.pre_tokenize(&mut string).expect("Failed during pre-tokenization!");
    //     let mut tokens = Vec::new();
    //     let mut offsets = Vec::new();
    //     for (slice, offset, _) in string.get_splits(OffsetReferential::Original, OffsetType::Char) {
    //         tokens.push(String::from(slice));
    //         offsets.push((offset.0, offset.1));
    //     }
    //     (tokens, offsets)
    //     // .into_iter()
    //     // .map(
    //     //     |(token, offset, _)| (String::from(token), (offset.0, offset.1))
    //     // ).collect()
    // }
=======
        .collect::<Vec<(String, String, MatchType)>>()
>>>>>>> 62a8ffef
}<|MERGE_RESOLUTION|>--- conflicted
+++ resolved
@@ -1,29 +1,22 @@
 use std::collections::HashSet;
 use std::fs::File;
 use std::io;
-<<<<<<< HEAD
+use std::io::BufRead;
 use std::io::{BufRead, Lines};
 use std::iter::Map;
-=======
-use std::io::BufRead;
->>>>>>> 62a8ffef
 use std::path::Path;
 use std::slice::Iter;
 
 use glob::glob;
 use indicatif::{ProgressBar, ProgressStyle};
 use rayon::prelude::*;
-<<<<<<< HEAD
-use symspell::{DistanceAlgorithm, SymSpell, SymSpellBuilder, UnicodeiStringStrategy};
+use crate::tree::MatchType;
 use tokenizers::{Decoder, Encoding, ModelWrapper, Normalizer, NormalizerWrapper, OffsetReferential, Offsets, OffsetType, PostProcessor, PostProcessorWrapper, PreTokenizedString, PreTokenizer, PreTokenizerWrapper, SplitDelimiterBehavior, Tokenizer, TokenizerBuilder, TokenizerImpl};
 use tokenizers::models::wordlevel::WordLevel;
 use tokenizers::normalizers::NFKC;
 use tokenizers::pre_tokenizers::punctuation::Punctuation;
 use tokenizers::pre_tokenizers::sequence::Sequence;
 use tokenizers::pre_tokenizers::whitespace::Whitespace;
-=======
-use crate::tree::MatchType;
->>>>>>> 62a8ffef
 
 pub fn read_lines<P>(filename: P) -> Vec<String>
     where P: AsRef<Path>, {
@@ -115,7 +108,6 @@
         .filter(|(taxon, _, _)| {
             filter_list.len() == 0 || !filter_list.contains(&taxon.to_lowercase())
         })
-<<<<<<< HEAD
         .collect::<Vec<(String, String)>>()
 }
 
@@ -162,7 +154,4 @@
     //     //     |(token, offset, _)| (String::from(token), (offset.0, offset.1))
     //     // ).collect()
     // }
-=======
-        .collect::<Vec<(String, String, MatchType)>>()
->>>>>>> 62a8ffef
 }