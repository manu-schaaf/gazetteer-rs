--- conflicted
+++ resolved
@@ -16,8 +16,6 @@
 use tokenizers::pre_tokenizers::punctuation::Punctuation;
 use tokenizers::pre_tokenizers::sequence::Sequence;
 use tokenizers::pre_tokenizers::whitespace::Whitespace;
-
-use crate::tree::MatchType;
 
 use crate::tree::MatchType;
 
@@ -113,7 +111,6 @@
         .collect::<Vec<(String, String, MatchType)>>()
 }
 
-<<<<<<< HEAD
 pub fn get_deletes(string: &String, max_deletes: usize) -> Vec<String> {
     let indices: Vec<usize> = string.as_bytes().utf8char_indices().into_iter().map(|(offset, _, _)| offset).collect();
     let deletes: Vec<String> = indices.par_windows(2)
@@ -136,7 +133,8 @@
         }
     }
     deletes
-=======
+}
+
 #[derive(Debug)]
 pub struct Tokenizer {
     normalizer: NFKC,
@@ -186,5 +184,4 @@
         pb.finish_with_message("Done");
         encodings
     }
->>>>>>> 6e485e7a
 }